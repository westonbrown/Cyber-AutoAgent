--- conflicted
+++ resolved
@@ -90,7 +90,8 @@
     },
     iterations: {
       type: 'number',
-      shortFlag: 'i'
+      shortFlag: 'i',
+      default: 100  // Match Python CLI and config defaults
     },
     autoRun: {
       type: 'boolean',
@@ -105,16 +106,19 @@
       default: 'auto'
     },
     provider: {
-      type: 'string'
+      type: 'string',
+      default: 'bedrock'
     },
     model: {
       type: 'string'
     },
     region: {
-      type: 'string'
+      type: 'string',
+      default: 'us-east-1'
     },
     observability: {
-      type: 'boolean'
+      type: 'boolean',
+      default: true
     },
     debug: {
       type: 'boolean',
@@ -125,7 +129,8 @@
       default: false
     },
     deploymentMode: {
-      type: 'string'
+      type: 'string',
+      default: 'local-cli'
     }
   }
 });
@@ -259,24 +264,7 @@
         isConfigured: true
       };
       
-<<<<<<< HEAD
-      // Load saved configuration from file if it exists
-      let savedConfig: Partial<Config> = {};
-      const configPath = path.join(os.homedir(), '.cyber-autoagent', 'config.json');
-      try {
-        const configData = await fs.promises.readFile(configPath, 'utf-8');
-        savedConfig = JSON.parse(configData);
-        loggingService.info(`📂 Loaded configuration from ${configPath}`);
-      } catch (error) {
-        // Config file doesn't exist or is invalid - use defaults
-        loggingService.info(`📂 No saved configuration found, using defaults`);
-      }
-
-      // Merge: defaults <- saved config <- CLI overrides
-      // This ensures CLI flags have highest priority, saved config has medium priority, defaults have lowest
-=======
       // Merge in priority order: defaults → saved config → CLI overrides
->>>>>>> 9563c32f
       const finalConfig = { ...defaultConfig, ...savedConfig, ...configOverrides } as Config;
       
       loggingService.info(`⚙️  Config: ${finalConfig.iterations} iterations, ${finalConfig.modelProvider}/${finalConfig.modelId}`);
