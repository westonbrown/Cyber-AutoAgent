--- conflicted
+++ resolved
@@ -52,7 +52,6 @@
     assert occurrences == 1, f"Expected 1 event, got {occurrences}"
 
 
-<<<<<<< HEAD
 def test_emitter_always_json_format():
     """Test that all events always emit JSON format (no CLI mode)."""
     emitter = StdoutEventEmitter(operation_id="TEST_OP")
@@ -91,128 +90,4 @@
         parsed = json.loads(json_str)  # Should not raise
         assert "type" in parsed
         assert "id" in parsed
-        assert "timestamp" in parsed
-=======
-def test_cli_mode_operation_init():
-    """Test CLI mode formats operation_init event correctly."""
-    with patch.dict(os.environ, {"CYBER_UI_MODE": "cli"}):
-        emitter = StdoutEventEmitter(operation_id="TEST_OP")
-        buf = io.StringIO()
-
-        event = {
-            "type": "operation_init",
-            "operation_id": "test-123",
-            "target": "example.com",
-            "objective": "Test objective",
-        }
-
-        with redirect_stdout(buf):
-            emitter.emit(event)
-
-        out = buf.getvalue()
-        assert "Operation initialization complete" in out
-        assert "test-123" in out
-        assert "example.com" in out
-        assert "Test objective" in out
-
-
-def test_cli_mode_step_header():
-    """Test CLI mode formats step_header event correctly."""
-    with patch.dict(os.environ, {"CYBER_UI_MODE": "cli"}):
-        emitter = StdoutEventEmitter(operation_id="TEST_OP")
-        buf = io.StringIO()
-
-        event = {"type": "step_header", "step": 2, "maxSteps": 5, "duration": "1.5s"}
-
-        with redirect_stdout(buf):
-            emitter.emit(event)
-
-        out = buf.getvalue()
-        assert "[Step 2/5]" in out
-        assert "(1.5s)" in out
-
-
-def test_cli_mode_reasoning():
-    """Test CLI mode formats reasoning event correctly."""
-    with patch.dict(os.environ, {"CYBER_UI_MODE": "cli"}):
-        emitter = StdoutEventEmitter(operation_id="TEST_OP")
-        buf = io.StringIO()
-
-        event = {"type": "reasoning", "content": "Analyzing target"}
-
-        with redirect_stdout(buf):
-            emitter.emit(event)
-
-        out = buf.getvalue()
-        assert "💭" in out
-        assert "Analyzing target" in out
-
-
-def test_cli_mode_tool_execution():
-    """Test CLI mode formats tool_start and tool_end events correctly."""
-    with patch.dict(os.environ, {"CYBER_UI_MODE": "cli"}):
-        emitter = StdoutEventEmitter(operation_id="TEST_OP")
-        buf = io.StringIO()
-
-        with redirect_stdout(buf):
-            emitter.emit({"type": "tool_start", "tool_name": "nmap"})
-            emitter.emit({"type": "tool_end", "tool_name": "nmap", "success": True})
-
-        out = buf.getvalue()
-        assert "⚡ Executing: nmap" in out
-        assert "✅ Completed: nmap" in out
-
-
-def test_cli_mode_output():
-    """Test CLI mode formats output event correctly."""
-    with patch.dict(os.environ, {"CYBER_UI_MODE": "cli"}):
-        emitter = StdoutEventEmitter(operation_id="TEST_OP")
-        buf = io.StringIO()
-
-        event = {"type": "output", "content": "Test output content"}
-
-        with redirect_stdout(buf):
-            emitter.emit(event)
-
-        out = buf.getvalue()
-        assert "Test output content" in out
-        assert "__CYBER_EVENT__" not in out  # CLI mode should not use event markers
-
-
-def test_cli_mode_error():
-    """Test CLI mode formats error event correctly."""
-    with patch.dict(os.environ, {"CYBER_UI_MODE": "cli"}):
-        emitter = StdoutEventEmitter(operation_id="TEST_OP")
-        buf = io.StringIO()
-
-        event = {"type": "error", "content": "Something went wrong"}
-
-        with redirect_stdout(buf):
-            emitter.emit(event)
-
-        out = buf.getvalue()
-        assert "❌ Error:" in out
-        assert "Something went wrong" in out
-
-
-def test_cli_mode_skips_internal_events():
-    """Test CLI mode skips internal events that don't need display."""
-    with patch.dict(os.environ, {"CYBER_UI_MODE": "cli"}):
-        emitter = StdoutEventEmitter(operation_id="TEST_OP")
-        buf = io.StringIO()
-
-        internal_events = [
-            {"type": "metrics_update", "content": "test"},
-            {"type": "tool_input_update", "content": "test"},
-            {"type": "thinking_end", "content": "test"},
-            {"type": "tool_invocation_start", "content": "test"},
-            {"type": "tool_invocation_end", "content": "test"},
-        ]
-
-        with redirect_stdout(buf):
-            for event in internal_events:
-                emitter.emit(event)
-
-        out = buf.getvalue()
-        assert out == "", "Internal events should produce no output in CLI mode"
->>>>>>> 20fe73a6
+        assert "timestamp" in parsed